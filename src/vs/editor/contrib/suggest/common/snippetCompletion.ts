--- conflicted
+++ resolved
@@ -12,6 +12,8 @@
 import { SnippetController } from 'vs/editor/contrib/snippet/common/snippetController';
 import { IQuickOpenService, IPickOpenEntry } from 'vs/platform/quickOpen/common/quickOpen';
 import { ISnippetsRegistry, Extensions, ISnippet } from 'vs/editor/common/modes/snippetsRegistry';
+import { IModeService } from 'vs/editor/common/services/modeService';
+import { LanguageId } from 'vs/editor/common/modes';
 
 interface ISnippetPick extends IPickOpenEntry {
 	snippet: ISnippet;
@@ -52,6 +54,7 @@
 	}
 
 	public run(accessor: ServicesAccessor, editor: ICommonCodeEditor, arg: any): TPromise<void> {
+		const modeService = accessor.get(IModeService);
 
 		if (!editor.getModel()) {
 			return;
@@ -59,30 +62,19 @@
 
 		const quickOpenService = accessor.get(IQuickOpenService);
 		const {lineNumber, column} = editor.getPosition();
-<<<<<<< HEAD
-		const languageId = editor.getModel().getLanguageIdAtPosition(lineNumber, column);
-
-		const picks: ISnippetPick[] = [];
-		Registry.as<ISnippetsRegistry>(Extensions.Snippets).visitSnippets(languageId, snippet => {
-			picks.push({
-				label: snippet.prefix,
-				detail: snippet.description,
-				snippet
-			});
-			return true;
-		});
-=======
 		let {name, langId} = NameAndLangId.fromArg(arg);
 
-		if (!langId) {
-			langId = editor.getModel().getModeIdAtPosition(lineNumber, column);
+		let languageId: LanguageId;
+		if (langId) {
+			languageId = modeService.getLanguageIdentifier(langId).iid;
+		} else {
+			languageId = editor.getModel().getLanguageIdAtPosition(lineNumber, column);
 		}
->>>>>>> ab491d3b
 
 		return new TPromise<ISnippet>((resolve, reject) => {
 			if (name) {
 				// take selected snippet
-				Registry.as<ISnippetsRegistry>(Extensions.Snippets).visitSnippets(langId, snippet => {
+				Registry.as<ISnippetsRegistry>(Extensions.Snippets).visitSnippets(languageId, snippet => {
 					if (snippet.name !== name) {
 						return true;
 					}
@@ -91,7 +83,7 @@
 			} else {
 				// let user pick a snippet
 				const picks: ISnippetPick[] = [];
-				Registry.as<ISnippetsRegistry>(Extensions.Snippets).visitSnippets(langId, snippet => {
+				Registry.as<ISnippetsRegistry>(Extensions.Snippets).visitSnippets(languageId, snippet => {
 					picks.push({
 						label: snippet.prefix,
 						detail: snippet.description,
